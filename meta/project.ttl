@prefix :     <http://usefulinc.com/ns/doap#> .
@prefix dc:   <http://purl.org/dc/terms/> .
@prefix my:   <http://purl.org/NET/cpan-uri/dist/RDF-LinkedData/> .
@prefix xsd:  <http://www.w3.org/2001/XMLSchema#> .
@prefix foaf: <http://xmlns.com/foaf/0.1/> .
@prefix dcs:  <http://ontologi.es/doap-changeset#> .
@prefix rdfs: <http://www.w3.org/2000/01/rdf-schema#> .
@prefix owl:  <http://www.w3.org/2002/07/owl#> .
@prefix prov: <http://www.w3.org/ns/prov#>.
@prefix cpan-uri: <http://purl.org/NET/cpan-uri/terms#> .


<>
    dc:title     "DOAP for RDF-LinkedData"@en ;
    dc:subject   my:project ;
    dc:creator   <http://www.kjetil.kjernsmo.net/foaf#me> .

my:project	 
    a           :Project ;
    :name       "RDF-LinkedData" ;
    :shortdesc  "Base class and scripts for servers that serve RDF as Linked Data."@en ;
    :created    "2009-04-23"^^xsd:date ;
    :programming-language "Perl" ;
    :maintainer <http://www.kjetil.kjernsmo.net/foaf#me> ;
    :developer <http://kasei.us/about/foaf.xrdf#greg> ;
    :homepage       <https://metacpan.org/release/RDF-LinkedData> ;
    :download-page  <https://metacpan.org/release/RDF-LinkedData> ;
    :mailing-list <http://lists.perlrdf.org/listinfo/dev> ;
    :wiki <http://wiki.perlrdf.org/> ;
    :bug-database <https://github.com/kjetilk/RDF-LinkedData/issues> ;
    :license        <http://dev.perl.org/licenses/> ;
    :repository [ 
    		  a :GitRepository ; 
		  :browse <https://github.com/kjetilk/RDF-LinkedData/> ;
		  prov:has_provenance <http://git2prov.org/git2prov?giturl=https%3A%2F%2Fgithub.com%2Fkjetilk%2FRDF-LinkedData&serialization=PROV-O#> 
		] ;
    :category   <http://dbpedia.org/resource/Category:Semantic_Web> ;
    owl:sameAs <http://packages.qa.debian.org/librdf-linkeddata-perl#upstream> ;
    rdfs:seeAlso <http://packages.qa.debian.org/libr/librdf-linkeddata-perl.ttl> ;
<<<<<<< HEAD
=======
    cpan-uri:x_IRC <irc://irc.perl.org/#perlrdf> ;
    :release    my:v_0_56, my:v_0_54, my:v_0_52, my:v_0_50, my:v_0_44, my:v_0_42, my:v_0_40 ; 
>>>>>>> d6d7b0eb
    :release    my:v_0_30, my:v_0_20, my:v_0_18, my:v_0_16, my:v_0_14, my:v_0_12, my:v_0_10 ;
    :release    my:v_0_09_1, my:v_0_08, my:v_0_06, my:v_0_05, my:v_0_03, my:v_0_02, my:v_0_01, my:pre .

<http://dbpedia.org/resource/Category:Semantic_Web> rdfs:label "Semantic Web"@en .<|MERGE_RESOLUTION|>--- conflicted
+++ resolved
@@ -37,11 +37,8 @@
     :category   <http://dbpedia.org/resource/Category:Semantic_Web> ;
     owl:sameAs <http://packages.qa.debian.org/librdf-linkeddata-perl#upstream> ;
     rdfs:seeAlso <http://packages.qa.debian.org/libr/librdf-linkeddata-perl.ttl> ;
-<<<<<<< HEAD
-=======
     cpan-uri:x_IRC <irc://irc.perl.org/#perlrdf> ;
     :release    my:v_0_56, my:v_0_54, my:v_0_52, my:v_0_50, my:v_0_44, my:v_0_42, my:v_0_40 ; 
->>>>>>> d6d7b0eb
     :release    my:v_0_30, my:v_0_20, my:v_0_18, my:v_0_16, my:v_0_14, my:v_0_12, my:v_0_10 ;
     :release    my:v_0_09_1, my:v_0_08, my:v_0_06, my:v_0_05, my:v_0_03, my:v_0_02, my:v_0_01, my:pre .
 
