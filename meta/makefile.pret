@prefix :  <http://ontologi.es/doap-deps#> .

<http://purl.org/NET/cpan-uri/dist/RDF-LinkedData/project>
    :runtime-recommendation      [ :on "Config::ZOMG"^^:CpanId ];
    :runtime-recommendation      [ :on "JSON"^^:CpanId ];
    :runtime-recommendation      [ :on "RDF::Endpoint 0.05"^^:CpanId ]; # AtteanX::Endpoint
    :runtime-recommendation      [ :on "Plack::Middleware::CrossOrigin"^^:CpanId; ];
    :runtime-recommendation      [ :on "Plack::Middleware::Expires"^^:CpanId; ];
    :runtime-recommendation      [ :on "RDF::Generator::Void 0.04"^^:CpanId ]; # Need porting to Attean
    :runtime-recommendation      [ :on "Log::Any::Adapter"^^:CpanId ];
    :develop-recommendation      [ :on "Log::Any::Adapter::Screen"^^:CpanId ];
    :develop-recommendation      [ :on "Dist::Inkt 0.001"^^:CpanId ];
    :runtime-requirement         [ :on "Moo"^^:CpanId ];
    :runtime-requirement         [ :on "parent"^^:CpanId ];
    :runtime-requirement         [ :on "List::Util 1.33"^^:CpanId ];
    :runtime-requirement         [ :on "Types::Standard"^^:CpanId ];
    :runtime-requirement         [ :on "MooX::Log::Any"^^:CpanId ];
    :runtime-requirement         [ :on "RDF::Trine 0.133"^^:CpanId ]; # Attean
    :runtime-requirement         [ :on "Scalar::Util"^^:CpanId ];
    :runtime-requirement         [ :on "Plack 0.9939"^^:CpanId ];
    :runtime-requirement         [ :on "namespace::autoclean 0.12"^^:CpanId ];
    :runtime-requirement         [ :on "HTTP::Headers"^^:CpanId ];
    :runtime-requirement         [ :on "RDF::Helper::Properties 0.10"^^:CpanId; ]; # Need porting to Attean
    :runtime-requirement         [ :on "URI 1.52"^^:CpanId ];
    :runtime-requirement         [ :on "URI::NamespaceMap 0.32"^^:CpanId ];
    :runtime-requirement         [ :on "RDF::NS::Curated"^^:CpanId ];
    :runtime-requirement         [ :on "Module::Load::Conditional"^^:CpanId ];
    :runtime-requirement         [ :on "Encode"^^:CpanId ];
<<<<<<< HEAD
    :runtime-requirement         [ :on "RDF::RDFa::Generator 0.102"^^:CpanId; ]; # Need porting to Attean
=======
    :runtime-requirement         [ :on "RDF::TrineX::Compatibility::Attean"^^:CpanId; ];
    :runtime-requirement         [ :on "RDF::RDFa::Generator 0.199_06"^^:CpanId; ];
    :runtime-requirement         [ :on "RDF::Trine::Serializer::RDFa 0.03_02"^^:CpanId; ];
>>>>>>> d89accfb
    :runtime-requirement         [ :on "HTML::HTML5::Writer"^^:CpanId ];
    :runtime-requirement         [ :on "Digest::MD5"^^:CpanId ];
    :runtime-requirement         [ :on "Try::Tiny"^^:CpanId ];
    :runtime-requirement         [ :on "perl 5.006"^^:CpanId ] ;
    :test-requirement            [ :on "Test::More 0.88"^^:CpanId ];
    :test-requirement            [ :on "Test::RDF 1.16"^^:CpanId ]; # Need porting to Attean
    :test-requirement            [ :on "FindBin"^^:CpanId ];
    :test-requirement            [ :on "Test::WWW::Mechanize::PSGI"^^:CpanId; ];
    :test-requirement            [ :on "Test::Exception"^^:CpanId ];
    :test-requirement            [ :on "Log::Any::Adapter"^^:CpanId ];
    :test-requirement            [ :on "Config::ZOMG"^^:CpanId ];
    :test-requirement            [ :on "Test::JSON"^^:CpanId ];
    :test-requirement            [ :on "RDF::RDFa::Parser"^^:CpanId ]. # Need porting to Attean
<|MERGE_RESOLUTION|>--- conflicted
+++ resolved
@@ -26,13 +26,9 @@
     :runtime-requirement         [ :on "RDF::NS::Curated"^^:CpanId ];
     :runtime-requirement         [ :on "Module::Load::Conditional"^^:CpanId ];
     :runtime-requirement         [ :on "Encode"^^:CpanId ];
-<<<<<<< HEAD
-    :runtime-requirement         [ :on "RDF::RDFa::Generator 0.102"^^:CpanId; ]; # Need porting to Attean
-=======
     :runtime-requirement         [ :on "RDF::TrineX::Compatibility::Attean"^^:CpanId; ];
     :runtime-requirement         [ :on "RDF::RDFa::Generator 0.199_06"^^:CpanId; ];
     :runtime-requirement         [ :on "RDF::Trine::Serializer::RDFa 0.03_02"^^:CpanId; ];
->>>>>>> d89accfb
     :runtime-requirement         [ :on "HTML::HTML5::Writer"^^:CpanId ];
     :runtime-requirement         [ :on "Digest::MD5"^^:CpanId ];
     :runtime-requirement         [ :on "Try::Tiny"^^:CpanId ];
