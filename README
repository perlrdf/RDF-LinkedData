RDF::LinkedData - A simple Linked Data server implementation

DESCRIPTION

This module is used to create a minimal Linked Data server that can
serve RDF data out of an RDF::Trine::Model. It will look up URIs in
the model and do the right thing (known as the 303 dance) and mint
URLs for that, as well as content negotiation. Thus, you can
concentrate on URIs for your things, you need not be concerned about
minting URLs for the pages to serve it.

INSTALLATION

On Debian and derivatives, such as Ubuntu, this module can be
installed with all its dependencies using

  apt-get install librdf-linkeddata-perl

as root or using sudo. 

To install the most recent module, it is likely that you already have
the cpan tool installed. Then just run it on the command line. If you
don't have it, see http://www.cpan.org/modules/INSTALL.html

Then, in the cpan tool, type

install RDF::LinkedData

The relevant scripts and modules will be install to different paths
depending on your system. To use it, you need to find the script
linked_data.psgi, e.g. using locate.

CONFIGURATION

*Quick setup for a demo*
 
One-liner
 
It is possible to make it run with a single command line, e.g.:
 
  PERLRDF_STORE="Memory;path/to/some/data.ttl" plackup -host localhost script/linked_data.psgi
 
This will start a server with the default config on localhost on port
5000, so the URIs you're going serve from the file data.ttl will have
to have a base URI http://localhost:5000/.
 
Using perlrdf command line tool
 
A slightly longer example requires App::perlrdf, but sets up a
persistent SQLite-based triple store, parses a file and gets the
server with the default config running:
 
  export PERLRDF_STORE="DBI;mymodel;DBI:SQLite:database=rdf.db"
  perlrdf make_store
  perlrdf store_load path/to/some/data.ttl
  plackup -host localhost script/linked_data.psgi
 
*Configuration*
 
To configure the system for production use, create a configuration
file rdf_linkeddata.json that looks something like:
 
  {
        "base_uri"  : "http://localhost:5000/",
        "store" : {
                   "storetype"  : "Memory",
                   "sources" : [ {
                                "file" : "/path/to/your/data.ttl",
                                "syntax" : "turtle"
                               } ]
 
                   },
        "endpoint": {
                "html": {
                         "resource_links": true
                        }
                    },
        "cors": {
                  "origins": "*"
                },
        "void": {
                  "pagetitle": "VoID Description for my dataset"
                },
        "fragments" : { "fragments_path" : "/fragments" }	
  }
 
In your shell set
 
  export RDF_LINKEDDATA_CONFIG=/to/where/you/put/rdf_linkeddata.json
 
If the linked_data.psgi script was installed in /usr/local/bin, go:
 
  plackup /usr/local/bin/linked_data.psgi --host localhost --port 5000
 
The endpoint-part of the config sets up a SPARQL Endpoint. This requires
the RDF::Endpoint module, which is recommended by this module. To
use it, it needs to have some config, but will use defaults.
 
<<<<<<< HEAD
It is also possible to set an expires time. This needs
Plack::Middleware::Expires and uses Apache mod_expires syntax, in the
example above, it will set an expires header for all resources to
expire after 1 day of access. It is strongly recommended that this is
used, as it can potentially speed up access to resources that aren't
accessed frequently considerably, and take load off your server.

The last, cors-part of the config enables Cross-Origin Resource
=======
The cors-part of the config enables Cross-Origin Resource
>>>>>>> 4e5442e9
Sharing, which is a W3C Recommendation for relaxing security
constraints to allow data to be shared across domains. In most cases,
this is what you want when you are serving open data, but in some
cases, notably intranets, this should be turned off by removing this
part.

The void-part generates some statistics and a description of the
dataset, using RDF::Generator::Void. It is strongly recommended to
install and run that, but it can take some time to generate, so you
may have to set the detail level.

Finally, fragments add support for Triple Pattern Fragments, a
work-in-progress, initiated by http://linkeddatafragments.org/ 
It is a more lightweight but less powerful way to query RDF data than
SPARQL. If you have this, it is recommended to have CORS enabled and
required to have at least a minimal VoID setup.

*Production server setup*

In addition to the configuration above, a production system should set
up a real Web server to run the Plack script. There are many ways to
do this (as Plack provides an elegant separation of concerns between
developers and system administrators). 

To set this up under Apache, put this in the host configuration:

  <Location />
    SetHandler perl-script
    PerlResponseHandler Plack::Handler::Apache2
    SetEnv RDF_LINKEDDATA_CONFIG /to/where/you/put/rdf_linkeddata.json
    PerlSetVar psgi_app /usr/local/bin/linked_data.psgi
  </Location>

  <Perl>
    use Plack::Handler::Apache2;
    $ENV{RDF_LINKEDDATA_CONFIG}='/to/where/you/put/rdf_linkeddata.json';
    Plack::Handler::Apache2->preload("/usr/local/bin/linked_data.psgi");
  </Perl>

  <Location ~ "^/(dumps|js/|css/|favicon.ico)">
    SetHandler default-handler
  </Location>




AUTHOR
    Kjetil Kjernsmo, "<kjetilk@cpan.org>"

BUGS
    Please report any bugs using github
    <https://github.com/kjetilk/RDF-LinkedData/issues>

SUPPORT
    You can find documentation for this module with the perldoc command.

        perldoc RDF::LinkedData

    The perlrdf mailing list is the right place to seek help and discuss
    this module:

    <http://lists.perlrdf.org/listinfo/dev>

ACKNOWLEDGEMENTS
    This module was started by Gregory Todd Williams "<gwilliams@cpan.org>"
    for RDF::LinkedData::Apache, but has been almost totally rewritten.

COPYRIGHT & LICENSE
    Copyright 2010 Gregory Todd Williams

    Copyright 2010 ABC Startsiden AS

    Copyright 2010, 2011, 2012, 2013, 2014 Kjetil Kjernsmo

    This program is free software; you can redistribute it and/or modify it
    under the same terms as Perl itself.
<|MERGE_RESOLUTION|>--- conflicted
+++ resolved
@@ -96,7 +96,6 @@
 the RDF::Endpoint module, which is recommended by this module. To
 use it, it needs to have some config, but will use defaults.
  
-<<<<<<< HEAD
 It is also possible to set an expires time. This needs
 Plack::Middleware::Expires and uses Apache mod_expires syntax, in the
 example above, it will set an expires header for all resources to
@@ -104,10 +103,7 @@
 used, as it can potentially speed up access to resources that aren't
 accessed frequently considerably, and take load off your server.
 
-The last, cors-part of the config enables Cross-Origin Resource
-=======
 The cors-part of the config enables Cross-Origin Resource
->>>>>>> 4e5442e9
 Sharing, which is a W3C Recommendation for relaxing security
 constraints to allow data to be shared across domains. In most cases,
 this is what you want when you are serving open data, but in some
