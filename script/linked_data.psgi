#!/usr/bin/perl

use strict;
use warnings;
use Plack::App::RDF::LinkedData;
use RDF::LinkedData;
use Plack::Request;
use Plack::Builder;
use Config::JFDI;
use Carp qw(confess);
use Module::Load::Conditional qw[can_load];

=head1 NAME

linked_data.psgi - A simple Plack server for RDF as linked data

=head1 INSTRUCTIONS

See L<Plack::App::RDF::LinkedData> for instructions on how to use this.

=cut



my $config;
BEGIN {
	unless ($config = Config::JFDI->open(
                                        name => "RDF::LinkedData"
                                       )) {
		if ($ENV{'PERLRDF_STORE'}) {
			$config->{store} = $ENV{'PERLRDF_STORE'};
			$config->{base_uri} = 'http://localhost:5000';
		} else {
			confess "Couldn't find config";
		}
	}
}

my $linkeddata = Plack::App::RDF::LinkedData->new();

$linkeddata->configure($config);

my $rdf_linkeddata = $linkeddata->to_app;

builder {
	enable "Head";
	enable "ContentLength";
	enable "ConditionalGET";
	if (defined($config->{expires}) && (can_load( modules => { 'Plack::Middleware::Expires' => 0 }))) {
		enable 'Expires',
		  content_type => qr//,
		  expires => $config->{expires}
	  };
	if (can_load( modules => { 'Plack::Middleware::CrossOrigin' => 0 })) { enable 'CrossOrigin' => %{$config->{cors}}};
	enable_if { $linkeddata->auth_required($_[0]) } "Auth::Basic", authenticator => \&authen_cb;
	# TODO: Find clever ways to support other auth modules
	$rdf_linkeddata;
};

sub authen_cb {
    my($username, $password, $env) = @_;
    return $username eq 'testuser' && $password eq 'sikrit';
}
__END__


=head1 AUTHOR

Kjetil Kjernsmo C<< <kjetilk@cpan.org> >>

=head1 COPYRIGHT

Copyright (c) 2010 ABC Startsiden AS and Gregory Todd Williams and
<<<<<<< HEAD
2010-2013 Kjetil Kjernsmo. This program is free software; you can
redistribute it and/or modify it under the same terms as Perl itself.
=======
2010, 2011, 2012, 2013, 2014 Kjetil Kjernsmo. This program is free
software; you can redistribute it and/or modify it under the same
terms as Perl itself.
>>>>>>> d6d7b0eb

=cut<|MERGE_RESOLUTION|>--- conflicted
+++ resolved
@@ -71,13 +71,8 @@
 =head1 COPYRIGHT
 
 Copyright (c) 2010 ABC Startsiden AS and Gregory Todd Williams and
-<<<<<<< HEAD
-2010-2013 Kjetil Kjernsmo. This program is free software; you can
-redistribute it and/or modify it under the same terms as Perl itself.
-=======
 2010, 2011, 2012, 2013, 2014 Kjetil Kjernsmo. This program is free
 software; you can redistribute it and/or modify it under the same
 terms as Perl itself.
->>>>>>> d6d7b0eb
 
 =cut