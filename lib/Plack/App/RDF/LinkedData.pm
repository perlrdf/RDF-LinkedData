package Plack::App::RDF::LinkedData;
use strict;
use warnings;
use parent qw( Plack::Component );
use RDF::LinkedData;
use URI::NamespaceMap;
use Plack::Request;
use Try::Tiny;
use Carp;

=head1 NAME

Plack::App::RDF::LinkedData - A Plack application for running RDF::LinkedData

=head1 VERSION

<<<<<<< HEAD
Version 0.79_01

=cut

 our $VERSION = '0.79_01';
=======
Version 1.02

=cut

 our $VERSION = '1.02';
>>>>>>> 8a229627


=head1 SYNOPSIS

  my $linkeddata = Plack::App::RDF::LinkedData->new();
  $linkeddata->configure($config);
  my $rdf_linkeddata = $linkeddata->to_app;

  builder {
     enable "Head";
	  enable "ContentLength";
	  enable "ConditionalGET";
	  $rdf_linkeddata;
  };

=head1 DESCRIPTION

This module sets up a basic Plack application to use
L<RDF::LinkedData> to serve Linked Data, while making sure it does
follow best practices for doing so. See the README for quick start,
the gory details are here.

=head1 MAKE IT RUN

=head2 Quick setup for a demo

=head3 One-liner

It is possible to make it run with a single command line, e.g.:

  PERLRDF_STORE="Memory;path/to/some/data.ttl" plackup -host localhost script/linked_data.psgi

This will start a server with the default config on localhost on port
5000, so the URIs you're going serve from the file data.ttl will have
to have a base URI C<http://localhost:5000/>.

=head3 Using perlrdf command line tool

A slightly longer example requires L<App::perlrdf>, but sets up a
persistent SQLite-based triple store, parses a file and gets the
server with the default config running:

  export PERLRDF_STORE="DBI;mymodel;DBI:SQLite:database=rdf.db"
  perlrdf make_store
  perlrdf store_load path/to/some/data.ttl
  plackup -host localhost script/linked_data.psgi

=head2 Configuration

To configure the system for production use, create a configuration
file C<rdf_linkeddata.json> that looks something like:

  {
        "base_uri"  : "http://localhost:3000/",
        "store" : {
                   "storetype"  : "Memory",
                   "sources" : [ {
                                "file" : "/path/to/your/data.ttl",
                                "syntax" : "turtle"
                               } ]

                   },
        "endpoint": {
        	"html": {
	                 "resource_links": true
	                }
                    },
        "expires" : "A86400" ,
        "cors": {
                  "origins": "*"
                },
        "void": {
                  "pagetitle": "VoID Description for my dataset"
                },
        "fragments" : { "fragments_path" : "/fragments" }
  }

In your shell set

  export RDF_LINKEDDATA_CONFIG=/to/where/you/put/rdf_linkeddata.json

Then, figure out where your install method installed the
<linked_data.psgi>, script, e.g. by using locate. If it was installed
in C</usr/local/bin>, go:

  plackup /usr/local/bin/linked_data.psgi --host localhost --port 3000

The C<endpoint>-part of the config sets up a SPARQL Endpoint. This requires
the L<RDF::Endpoint> module, which is recommended by this module. To
use it, it needs to have some config, but will use defaults.

It is also possible to set an C<expires> time. This needs
L<Plack::Middleware::Expires> and uses Apache C<mod_expires> syntax,
in the example above, it will set an expires header for all resources
to expire after 1 day of access.

The C<cors>-part of the config enables Cross-Origin Resource
Sharing, which is a W3C Recommendation for relaxing security
constraints to allow data to be shared across domains. In most cases,
this is what you want when you are serving open data, but in some
cases, notably intranets, this should be turned off by removing this
part.

The C<void>-part generates some statistics and a description of the
dataset, using RDF::Generator::Void. It is strongly recommended to
install and run that, but it can take some time to generate, so you
may have to set the detail level.

Finally, C<fragments> add support for Triple Pattern Fragments, a
work-in-progress, It is a more lightweight but less powerful way to
query RDF data than SPARQL. If you have this, it is recommended to
have CORS enabled and required to have at least a minimal VoID setup.

Note that in some environments, for example if the Plack server
is dynamically configured and/or behind a proxy server, the server
may fail to bind to the address you give it as hostname. In this case,
it is wise to allow the server to bind to any public IP address,
i.e. set the host name to 0.0.0.0.

=head2 Details of the implementation

This server is a minimal Plack-script that should be sufficient for
most linked data usages, and serve as a an example for most others.

A minimal example of the required config file is provided above. There
is are longer examples in the distribution, which is used to run
tests. In the config file, there is a C<store> parameter, which must
contain the L<RDF::Trine::Store> config hashref. It may also have a
C<base_uri> URI and a C<namespace> hashref which may contain prefix -
URI mappings to be used in serializations. Certain namespace, namely
RDF, VoID, Hydra, DC Terms and XML Schema are added by the module and
do not need to be declared.


Note that this is a server that can only serve URIs of hosts you
control, it is not a general purpose Linked Data manipulation tool,
nor is it an implementation of Linked Data Platform or the Linked Data
API.

The configuration is done using L<Config::ZOMG> and all its features
can be used. Importantly, you can set the C<RDF_LINKEDDATA_CONFIG>
environment variable to point to the config file you want to use. See
also L<Catalyst::Plugin::ConfigLoader> for more information on how to
use this config system.

=head2 Behaviour

The following documentation is adapted from RDF::LinkedData::Apache,
which preceded this module.

=over 4 

=item * C<http://host.name/rdf/example>

Will return an HTTP 303 redirect based on the value of the request's
Accept header. If the Accept header contains a recognized RDF media
type or there is no Accept header, the redirect will be to
C<http://host.name/rdf/example/data>, otherwise to
C<http://host.name/rdf/example/page>. If the URI has a foaf:homepage
or foaf:page predicate, the redirect will in the latter case instead
use the first encountered object URI.

=item * C<http://host.name/rdf/example/data>

Will return a bounded description of the C<http://host.name/rdf/example>
resource in an RDF serialization based on the Accept header. If the Accept
header does not contain a recognized media type, RDF/XML will be returned.

=item * C<http://host.name/rdf/example/page>

Will return an HTML description of the C<http://host.name/rdf/example>
resource including RDFa markup, or, if the URI has a foaf:homepage or
foaf:page predicate, a 301 redirect to that object.

=back

If the RDF resource for which data is requested is not the subject of any RDF
triples in the underlying triplestore, the /page and /data redirects will not take
place, and a HTTP 404 (Not Found) will be returned.

The HTML description of resources will be enhanced by having metadata
about the predicate of RDF triples loaded into the same
triplestore. Currently, only a C<rdfs:label>-predicate will be used
for a title, as in this version, generation of HTML is done by
L<RDF::RDFa::Generator>.

=head2 Endpoint Usage

As stated earlier, this module can set up a SPARQL Endpoint for the
data using L<RDF::Endpoint>. Often, that's what you want, but if you
don't want your users to have that kind of power, or you're worried it
may overload your system, you may turn it off by simply having no
C<endpoint> section in your config. To use it, you just need to have
an C<endpoint> section with something in it, it doesn't really matter
what, as it will use defaults for everything that isn't set.

L<RDF::Endpoint> is recommended by this module, but as it is optional,
you may have to install it separately. It has many configuration
options, please see its documentation for details.

You may also need to set the C<RDF_ENDPOINT_SHAREDIR> variable to
wherever the endpoint shared files are installed to. These are some
CSS and Javascript files that enhance the user experience. They are
not strictly necessary, but it sure makes it pretty! L<RDF::Endpoint>
should do the right thing, though, so it shouldn't be necessary.

Finally, note that while L<RDF::Endpoint> can serve these files for
you, this module doesn't help you do that. That's mostly because this
author thinks you should serve them using some other parts of the
deployment stack. For example, to use Apache, put this in your Apache
config in the appropriate C<VirtualHost> section:


  Alias /js/ /path/to/share/www/js/
  Alias /favicon.ico /path/to/share/www/favicon.ico
  Alias /css/ /path/to/share/www/css/

=head2 VoID Generator Usage

Like a SPARQL Endpoint, this is something most users would want. In
fact, it is an even stronger recommendation than an endpoint. To
enable it, you must have L<RDF::Generator::Void> installed, and just
anything in the config file to enable it, like in the SYNOPSIS example.

You can set several things in the config, the property attributes of
L<RDF::Generator::Void> can all be set there somehow. You can also set
C<pagetitle>, which sets the title for the RDFa page that can be
generated. Moreover, you can set titles in several languages for the
dataset using C<titles> as the key, pointing to an arrayref with
titles, where each title is a two element arrayref, where the first
element is the title itself and the second is the language for that
title.

Please refer to the L<RDF::Generator::Void> for more details about
what can be set, and the C<rdf_linkeddata_void.json> test config in
the distribution for example.

By adding an C<add_void> config key, you can make pass a file to the
generator so that arbitrary RDF can be added to the VoID
description. It will check the last modification time of the file and
only update the VoID description if it has been modified. This is
useful since as much of the VoID description is expensive to
compute. To use it, the configuration would in JSON look something
like this:

	"add_void": { "file": "/data/add.ttl", "syntax": "turtle" }

where C<file> is the full path to RDF that should be added and
C<syntax> is needed by the parser to parse it.

Normally, the VoID description is cached in RAM and the store ETag is
checked on every request to see if the description must be
regenerated. If you use the C<add_void> feature, you can force
regeneration on the next request by touching the file.

=head1 FEEDBACK WANTED

Please contact the author if this documentation is unclear. It is
really very simple to get it running, so if it appears difficult, this
documentation is most likely to blame.



=head1 METHODS

You would most likely not need to call these yourself, but rather use
the C<linked_data.psgi> script supplied with the distribution.

=over

=item C<< configure >>

This is the only method you would call manually, as it can be used to
pass a hashref with configuration to the application.

=cut

sub configure {
	my $self = shift;
	$self->{config} = shift;
	return $self;
}


=item C<< prepare_app >>

Will be called by Plack to set the application up.

=item C<< call >>

Will be called by Plack to process the request.

=back

=cut


sub prepare_app {
	my $self = shift;
	my $config = $self->{config};
	my $class = $config->{'class'} || 'RDF::LinkedData';
	try {
		$self->{linkeddata} = $class->new($config);
	} catch {
		croak "Application cannot use $class as configured, need subclass of RDF::LinkedData";
	};
	croak "Configured $class not a subclass of RDF::LinkedData" unless ($self->{linkeddata}->isa('RDF::LinkedData'));

	$self->{linkeddata}->namespaces(URI::NamespaceMap->new($config->{namespaces})) if ($config->{namespaces});
	# Ensure that certain namespaces are always declared
	$self->{linkeddata}->guess_namespaces('rdf', 'dc', 'xsd', 'void');
	$self->{linkeddata}->add_namespace_mapping(hydra => 'http://www.w3.org/ns/hydra/core#');
}

sub call {
	my($self, $env) = @_;
	my $req = Plack::Request->new($env);
	my $uri = $req->uri;
	my $ld = $self->{linkeddata};

	# Never return 405 here if writes are enabled by config, only do it if there isn't a read operation and writes are not enabled
	unless ($self->{config}->{writes_enabled} || $self->does_read_operation($req)) {
		return [ 405, [ 'Content-type', 'text/plain' ], [ 'Method not allowed' ] ];
	}

	if (($uri->path eq '/.well-known/void') && ($ld->has_void)) {
		return [ 302, [ 'Location', $ld->base_uri . '/' ], [ '' ] ];
	}

	if ($uri->as_iri =~ m!^(.+?)/?(page|data)$!) {
		$uri = URI->new($1);
		$ld->type($2);
	}
	$ld->request($req);
	return $ld->response($uri)->finalize;
}

sub auth_required {
	my ($self, $env) = @_;
	my $req = Plack::Request->new($env);
	return ($self->{config}->{writes_enabled} && (! $self->does_read_operation($req)));

}

sub does_read_operation {
	my ($self, $req) = @_;
	my $uri = $req->uri;
	my $endpoint_path;
	my $ld = $self->{linkeddata}; # Might be a performance problem
	if ($ld->has_endpoint) {
	  $endpoint_path = $ld->endpoint_config->{endpoint_path};
	}
	return (($req->method eq 'GET') || ($req->method eq 'HEAD')
			  || (($req->method eq 'POST') && defined($endpoint_path) && ($uri =~ m|$endpoint_path$|)))
}

1;



=head1 AUTHOR

Kjetil Kjernsmo, C<< <kjetilk@cpan.org> >>

=head1 COPYRIGHT & LICENSE

Copyright 2010, 2011, 2012, 2013, 2014, 2015, 2016, 2017 Kjetil Kjernsmo

This program is free software; you can redistribute it and/or modify it
under the same terms as Perl itself.


=cut<|MERGE_RESOLUTION|>--- conflicted
+++ resolved
@@ -14,19 +14,11 @@
 
 =head1 VERSION
 
-<<<<<<< HEAD
-Version 0.79_01
+Version 1.90_01
 
 =cut
 
- our $VERSION = '0.79_01';
-=======
-Version 1.02
-
-=cut
-
- our $VERSION = '1.02';
->>>>>>> 8a229627
+ our $VERSION = '1.90_01';
 
 
 =head1 SYNOPSIS
