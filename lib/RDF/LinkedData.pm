package RDF::LinkedData;

use Moose;
use namespace::autoclean;

use RDF::Trine qw[iri literal blank statement];
use RDF::Trine::Serializer;
use RDF::Trine::Namespace;
use Log::Log4perl qw(:easy);
use Plack::Response;
use RDF::Helper::Properties;
use URI::NamespaceMap;
use URI;
use HTTP::Headers;
use Module::Load::Conditional qw[can_load];
use MooseX::UndefTolerant::Attribute;
use Encode;
use RDF::RDFa::Generator 0.102;
use HTML::HTML5::Writer qw(DOCTYPE_XHTML_RDFA);
use Data::Dumper;
use Digest::MD5 ('md5_hex');


with 'MooseX::Log::Log4perl::Easy';

BEGIN {
	if ($ENV{TEST_VERBOSE}) {
		Log::Log4perl->easy_init( { level   => $TRACE,
<<<<<<< HEAD
											 category => 'RDF.LinkedData'
=======
											 category => 'RDF.LinkedData' 
>>>>>>> 86337852
										  } );
	} else {
		Log::Log4perl->easy_init( { level   => $FATAL,
											 category => 'RDF.LinkedData' 
										  } );
	}
}




=head1 NAME

RDF::LinkedData - A simple Linked Data server implementation

=head1 VERSION

<<<<<<< HEAD
Version 0.57_04

=cut

our $VERSION = '0.57_04';
=======
Version 0.64

=cut

 our $VERSION = '0.64';
>>>>>>> 86337852


=head1 SYNOPSIS

For just setting this up and get it to run, you would just use the
C<linked_data.psgi> script in this distribution. The usage of that is documented in
L<Plack::App::RDF::LinkedData>. If you want to try and use this
directly, you'd do stuff like:

	my $ld = RDF::LinkedData->new(store => $config->{store},
                                 endpoint_config => $config->{endpoint},
                                 base_uri => $config->{base_uri}
                                );
	$ld->namespaces($config->{namespaces}) if ($config->{namespaces});
	$ld->request($req);
	return $ld->response($uri)->finalize;

See L<Plack::App::RDF::LinkedData> for a complete example.

=head1 DESCRIPTION

This module is used to create a minimal Linked Data server that can
serve RDF data out of an L<RDF::Trine::Model>. It will look up URIs in
the model and do the right thing (known as the 303 dance) and mint
URLs for that, as well as content negotiation. Thus, you can
concentrate on URIs for your things, you need not be concerned about
minting URLs for the pages to serve it.

=head1 METHODS

=over

=item C<< new ( store => $store, model => $model, base_uri => $base_uri, 
                hypermedia => 1, namespaces_as_vocabularies => 1, 
                request => $request, endpoint_config => $endpoint_config, 
                void_config => $void_config ) >>

Creates a new handler object based on named parameters, given a store
config (recommended usage is to pass a hashref of the type that can be
passed to L<RDF::Trine::Store>->new_with_config, but a simple string
can also be used) or model and a base URI. Optionally, you may pass a
L<Plack::Request> object (must be passed before you call C<content>)
and an C<endpoint_config> hashref if you want to have a SPARQL
Endpoint running using the recommended module L<RDF::Endpoint>.

This module can also provide additional triples to turn the respons
into a hypermedia type. If you don't want this, set the C<hypermedia>
argument to false. Currently this entails setting the SPARQL endpoint
and vocabularies used using the L<VoID vocabulary|http://vocab.deri.ie/void>.
The latter is very limited at present, all it'll do is use the namespaces
if you have C<namespaces_as_vocabularies> enabled, which it is by default.

=item C<< BUILD >>

Called by Moose to initialize an object.

=cut

# TODO look at buildargs to replace UndefTolerant

sub BUILD {
	my $self = shift;

	# A model will be passed or built by the _build_model, so we can check directly if we have one
	unless ($self->model->isa('RDF::Trine::Model')) {
		throw Error -text => "No valid RDF::Trine::Model, need either a store config hashref or a model.";
	}

 	if ($self->has_endpoint_config) {
		$self->logger->debug('Endpoint config found with parameters: ' . Dumper($self->endpoint_config) );

		unless (can_load( modules => { 'RDF::Endpoint' => 0.03 })) {
			throw Error -text => "RDF::Endpoint not installed. Please install or remove its configuration.";
		}

		unless (defined($self->endpoint_config->{endpoint_path})) {
		  $self->endpoint_config->{endpoint_path} = '/sparql';
		}

		$self->endpoint(RDF::Endpoint->new($self->model, $self->endpoint_config));
 	} else {
		$self->logger->info('No endpoint config found');
	}
 	if ($self->has_acl_config) {
		$self->logger->debug('ACL config found with parameters: ' . Dumper($self->acl_config) );

		unless (can_load( modules => { 'RDF::ACL' => 0.100 })) {
			throw Error -text => "RDF::ACL not installed. Please install or remove its configuration.";
		}

		$self->acl;
 	} else {
		$self->logger->info('No ACL config found');
	}

 	if ($self->has_void_config) {
		$self->logger->debug('VoID config found with parameters: ' . Dumper($self->void_config) );

		unless (can_load( modules => { 'RDF::Generator::Void' => 0.04 })) {
			throw Error -text => "RDF::Generator::Void not installed. Please install or remove its configuration.";
		}
		my $dataset_uri = (defined($self->void_config->{dataset_uri}))
								  ? $self->void_config->{dataset_uri} 
								  : URI->new($self->base_uri . '#dataset-0')->canonical;
		$self->_last_extvoid_mtime(0);
		$self->void(RDF::Generator::Void->new(inmodel => $self->model, 
														  dataset_uri => $dataset_uri,
														  namespaces_as_vocabularies => $self->void_config->{namespaces_as_vocabularies}));
 	} else {
		$self->logger->info('No VoID config found');
	}
}

has store => (is => 'rw', isa => 'HashRef | Str' );


=item C<< model >>

Returns the RDF::Trine::Model object.

=cut

has model => (is => 'ro', isa => 'RDF::Trine::Model', lazy => 1, builder => '_build_model', 
				  handles => { current_etag => 'etag' });

sub _build_model {
	my $self = shift;
	return $self->_load_model($self->store);
}

<<<<<<< HEAD
has acl_model => (is => 'ro', isa => 'RDF::Trine::Model', lazy => 1, builder => '_build_acl_model', 
				  handles => { acl_etag => 'etag' });

sub _build_acl_model {
	my $self = shift;
#	warn Dumper($self->acl_config);
	return $self->_load_model($self->acl_config->{store});
}

has acl => (is => 'ro', isa => 'RDF::ACL', builder => '_build_acl', lazy => 1,
				handles => { check_authz => 'check' });

sub _build_acl {
	my $self = shift;
	return RDF::ACL->new($self->acl_model);
}

=======
>>>>>>> 86337852
sub _load_model {
	my ($self, $store_config) = @_;
	# First, set the base if none is configured
	my $i = 0;
	if (ref($store_config) eq 'HASH') {
		foreach my $source (@{$store_config->{sources}}) {
			unless ($source->{base_uri}) {
				${$store_config->{sources}}[$i]->{base_uri} = $self->base_uri;
			}
			$i++;
		}
	}
	my $store = RDF::Trine::Store->new( $store_config );
	return RDF::Trine::Model->new( $store );
}


=item C<< base_uri >>

Returns or sets the base URI for this handler.

=cut

has base_uri => (is => 'rw', isa => 'Str', default => '' );

has hypermedia => (is => 'ro', isa => 'Bool', default => 1);

has namespaces_as_vocabularies => (is => 'ro', isa => 'Bool', default => 1);

has endpoint_config => (is => 'rw', traits => [ qw(MooseX::UndefTolerant::Attribute)],
								isa=>'HashRef', predicate => 'has_endpoint_config');

has void_config => (is => 'rw', traits => [ qw(MooseX::UndefTolerant::Attribute)],
								isa=>'HashRef', predicate => 'has_void_config');



=item C<< request ( [ $request ] ) >>

Returns the L<Plack::Request> object if it exists or sets it if a L<Plack::Request> object is given as parameter.

=cut

has request => ( is => 'rw', isa => 'Plack::Request', handles => { user => 'user' });

around user => sub {
	my ($orig, $self) = (shift, shift);
	my $uname = $self->$orig;
	return "urn:X-basicauth:$uname" if ($uname);
};

sub is_logged_in { return defined $_[0]->user };


=item C<< current_etag >>

Returns the current Etag of the model suitable for use in a HTTP header. This is a read-only attribute.

=item C<< last_etag >>, C<< has_last_etag >>

Returns or sets the last Etag of so that changes to the model can be detected.

=cut

has last_etag => ( is => 'rw', isa => 'Str', predicate => 'has_last_etag');


=item namespaces ( { skos => 'http://www.w3.org/2004/02/skos/core#', dct => 'http://purl.org/dc/terms/' } )

Gets or sets the namespaces that some serializers use for pretty-printing.

=cut

has 'namespaces' => (is => 'rw', 
							isa => 'URI::NamespaceMap',
							builder => '_build_namespaces',
							lazy => 1,
							handles => {
											'add_namespace_mapping' => 'add_mapping',
											'list_namespaces' => 'list_namespaces'
										  });



sub _build_namespaces {
  my ($self, $ns_hash) = @_;
  return $ns_hash || URI::NamespaceMap->new({ rdf => 'http://www.w3.org/1999/02/22-rdf-syntax-ns#' });
}

# Just a temporary compatibility hack
sub _namespace_hashref {
  my $self = shift;
  my %hash;
  foreach my $prefix ($self->namespaces->list_prefixes) {
	 $hash{$prefix} = $self->namespaces->namespace_uri($prefix)->as_string;
  }
  return \%hash;
}

  


=item C<< response ( $uri ) >>

Will look up what to do with the given URI object and populate the
response object.

=cut

sub response {
	my $self = shift;
	my $uri = URI->new(shift);
	my $response = Plack::Response->new;

	my $headers_in = $self->request->headers;
	$self->logger->trace('Full headers we respond to: ' . $headers_in->as_string);

	if ($self->is_logged_in) {
		$self->logger->debug('Logged in as: ' . $self->user);
	} else {
		$self->logger->debug('No user is logged in');
	}

	my $server = "RDF::LinkedData/$VERSION";
	$server .= " " . $response->headers->header('Server') if defined($response->headers->header('Server'));
	$response->headers->header('Server' => $server);

	my $endpoint_path;
	if ($self->has_endpoint) {
	  $endpoint_path = $self->endpoint_config->{endpoint_path};
	  if ($uri->path eq $endpoint_path) {
		 return $self->endpoint->run( $self->request );
	  }
	}

	if ($self->has_void) {
		my $void_resp = $self->_void_content($uri, $endpoint_path);
		return $void_resp if (defined($void_resp));
	}

	my $type = $self->type;
	$self->type('');
	my $node = $self->my_node($uri);
	$self->logger->info("Try rendering '$type' page for subject node: " . $node->as_string);
	if ($self->count($node) > 0) {
		if ($type) {
			my $preds = $self->helper_properties;
			my $page = $preds->page($node);
			if (($type eq 'page') && ($page ne $node->uri_value . '/page')) {
				# Then, we have a foaf:page set that we should redirect to
				$response->status(301);
				$response->headers->header('Location' => $page);
				return $response;
			}

			$self->logger->debug("Will render '$type' page ");
			if ($headers_in->can('header') && $headers_in->header('Accept')) {
				$self->logger->debug('Found Accept header: ' . $headers_in->header('Accept'));
			} else {
				$headers_in->header('Accept' => 'application/rdf+xml');
				if ($headers_in->header('Accept')) {
					$self->logger->warn('Setting Accept header: ' . $headers_in->header('Accept'));
				} else {
					$self->logger->warn('No content type header can be set');
				}
			}

			if($type eq 'data' && $self->is_logged_in) {
				$self->add_auth_levels($self->check_authz($self->user, $node->uri_value . '/data'));
			}

			$response->status(200);
			my $content = $self->_content($node, $type, $endpoint_path);
			$response->headers->header('Vary' => join(", ", qw(Accept)));
			if (defined($self->current_etag)) {
				$self->current_etag =~ m|(^W/)|; # If the ETag is declared as weak, preserve that
				my $weak = defined($1) ? $1 : '';
				$response->headers->header('ETag' => $weak . md5_hex($self->current_etag . $content->{content_type}));
			}
			$response->headers->content_type($content->{content_type});
			$response->body(encode_utf8($content->{body}));
		} else {
			$response->status(303);
			my ($ct, $s) = $self->_negotiate($headers_in);
			return $ct if ($ct->isa('Plack::Response')); # A hack to allow for the failed conneg case
			my $newurl = $uri . '/data';
			unless ($s->isa('RDF::Trine::Serializer')) {
				my $preds = $self->helper_properties;
				$newurl = $preds->page($node);
			}
			$self->logger->debug('Will do a 303 redirect to ' . $newurl);
			$response->headers->header('Location' => $newurl);
			$response->headers->header('Vary' => join(", ", qw(Accept)));
		}
		return $response;
	} else {
		$response->status(404);
		$response->headers->content_type('text/plain');
		$response->body('HTTP 404: Unknown resource');
		return $response;
	}
	# We should never get here.
	$response->status(500);
	$response->headers->content_type('text/plain');
	$response->body('HTTP 500: No such functionality.');
	return $response;
}

<<<<<<< HEAD
sub merge {
	my $self = shift;
	my $uri = URI->new(shift);
	my $response = Plack::Response->new;
	my $payload = $self->request->content || shift;
	if ($payload) {
	  my $headers_in = $self->request->headers;
	  $self->logger->debug('Will merge payload as ' . $headers_in->content_type);
	  eval {
		 my $parser = RDF::Trine::Parser->parser_by_media_type($headers_in->content_type);
		 $parser->parse_into_model($self->base_uri, $payload, $self->model);
	  };
	  if ($@) {
		 $response->status(400);
		 $response->content_type('text/plain');
		 $response->body("Couldn't parse the payload: $@");
		 return $response;
	  }
	}
	$response->status(204);
	return $response;
}

sub replace {
	my $self = shift;
	my $uri = URI->new(shift);
	my $payload = $self->request->content || shift;
	my $response = Plack::Response->new;
	$response->status(204);
	return $response;
}


=======
>>>>>>> 86337852

=item C<< helper_properties (  ) >>

Returns the L<RDF::Helper::Properties> object if it exists or sets
it if a L<RDF::Helper::Properties> object is given as parameter.

=cut

has helper_properties => ( is => 'rw', isa => 'RDF::Helper::Properties', lazy => 1, builder => '_build_helper_properties');

sub _build_helper_properties {
	my $self = shift;
	return RDF::Helper::Properties->new(model => $self->model);
}



=item C<< type >>

Returns or sets the type of result to return, i.e. C<page>, in the case of a human-intended page or C<data> for machine consumption, or an empty string if it is an actual resource URI that should be redirected.

=cut

has 'type' => (is => 'rw', isa => 'Str', default => ''); 


=item C<< my_node >>

A node for the requested URI. This node is typically used as the
subject to find which statements to return as data. This expects to
get a URI object containing the full URI of the node.

=cut

sub my_node {
	my ($self, $iri) = @_;
    
	# not happy with this, but it helps for clients that do content sniffing based on filename
	$iri =~ s/.(nt|rdf|ttl)$//;
	$self->logger->info("Subject URI to be used: $iri");
	return RDF::Trine::Node::Resource->new( $iri );
}

=item C<< count ( $node) >>

Returns the number of statements that has the $node as subject, or all if $node is undef.

=cut


sub count {
	my $self = shift;
	my $node = shift;
	return $self->model->count_statements( $node, undef, undef );
}


# =item C<< _content ( $node, $type, $endpoint_path) >>
#
# Private method to return the a hashref with content for this URI,
# based on the $node subject, and the type of node, which may be either
# C<data> or C<page>. In the first case, an RDF document serialized to a
# format set by content negotiation. In the latter, a simple HTML
# document will be returned. Finally, you may pass the endpoint path if
# it is available. The returned hashref has two keys: C<content_type>
# and C<body>. The former is self-explanatory, the latter contains the
# actual content.

sub _content {
	my ($self, $node, $type, $endpoint_path) = @_;
	
	my $model = $self->model;
	my $iter = $model->bounded_description($node);
	my %output;
	if ($type eq 'data') {
		$self->{_type} = 'data';
		my ($ctype, $s) = RDF::Trine::Serializer->negotiate('request_headers' => $self->request->headers,
																			base => $self->base_uri,
																			namespaces => $self->_namespace_hashref);
		$output{content_type} = $ctype;
		if ($self->hypermedia) {
			my $data_iri = iri($node->uri_value . '/data');
			my $hmmodel = RDF::Trine::Model->temporary_model;
			if($self->has_void) {
				$hmmodel->add_statement(statement($data_iri, 
															 iri('http://rdfs.org/ns/void#inDataset'), 
															 $self->void->dataset_uri));
			} else {
				if($self->has_endpoint) {
					$hmmodel->add_statement(statement($data_iri, 
																 iri('http://rdfs.org/ns/void#inDataset'), 
																 blank('void')));
					$hmmodel->add_statement(statement(blank('void'), 
																 iri('http://rdfs.org/ns/void#sparqlEndpoint'),
																 iri($self->base_uri . $endpoint_path)));
				}
				if($self->namespaces_as_vocabularies) {
					$hmmodel->add_statement(statement($data_iri, 
																 iri('http://rdfs.org/ns/void#inDataset'), 
																 blank('void')));
					foreach my $nsuri ($self->list_namespaces) {
						$hmmodel->add_statement(statement(blank('void'), 
																	 iri('http://rdfs.org/ns/void#vocabulary'),
																	 iri($nsuri->uri)));
					}
				}
			}
			$iter = $iter->concat($hmmodel->as_stream);
		}
		$output{body} = $s->serialize_iterator_to_string ( $iter );
		$self->logger->trace("Message body is $output{body}");

	} else {
		$self->{_type} = 'page';
		my $returnmodel = RDF::Trine::Model->temporary_model;
		while (my $st = $iter->next) {
			$returnmodel->add_statement($st);
		}
		my $preds = $self->helper_properties;
		my $gen  = RDF::RDFa::Generator->new( style => 'HTML::Pretty',
														  title => $preds->title( $node ),
														  base => $self->base_uri,
														  namespaces => $self->_namespace_hashref);
		my $writer = HTML::HTML5::Writer->new( charset => 'ascii', markup => 'html' );
		$output{body} = $writer->document($gen->create_document($returnmodel));
		$output{content_type} = 'text/html';
	}
	return \%output;
}



=item C<< endpoint ( [ $endpoint ] ) >>

Returns the L<RDF::Endpoint> object if it exists or sets it if a
L<RDF::Endpoint> object is given as parameter. In most cases, it will
be created for you if you pass a C<endpoint_config> hashref to the
constructor, so you would most likely not use this method.

=cut


has endpoint => (is => 'rw', isa => 'RDF::Endpoint', predicate => 'has_endpoint');


=item C<< void ( [ $voidg ] ) >>

Returns the L<RDF::Generator::Void> object if it exists or sets it if
a L<RDF::Generator::Void> object is given as parameter. Like
C<endpoint>, it will be created for you if you pass a C<void_config>
hashref to the constructor, so you would most likely not use this
method.

=cut


has void => (is => 'rw', isa => 'RDF::Generator::Void', predicate => 'has_void');


sub _negotiate {
	my ($self, $headers_in) = @_;
	my ($ct, $s);
	eval {
		($ct, $s) = RDF::Trine::Serializer->negotiate('request_headers' => $headers_in,
																	 base_uri => $self->base_uri,
																	 namespaces => $self->_namespace_hashref,
																	 extend => {
																					'text/html' => 'html',
																					'application/xhtml+xml' => 'xhtml'
																				  }
																	);
		$self->logger->debug("Got $ct content type");
		1;
	} or do {
		my $response = Plack::Response->new;
		$response->status(406);
		$response->headers->content_type('text/plain');
		$response->body('HTTP 406: No serialization available any specified content type');
		return $response;
	};
	return ($ct, $s)
}

sub _void_content {
	my ($self, $uri, $endpoint_path) = @_;
	my $generator = $self->void;
	my $dataset_uri = URI->new($generator->dataset_uri);
	my $fragment = $dataset_uri->fragment;
	$dataset_uri =~ s/(\#$fragment)$//;
	if ($uri->eq($dataset_uri)) {

		# First check if the model has changed, the etag will have
		# changed, and we will have to regenerate at some point. If
		# there is no current etag, we clear anyway
		if ((! defined($self->current_etag)) || ($self->has_last_etag && ($self->last_etag ne $self->current_etag))) {
			$self->_clear_voidmodel; 
		}

		# First see if we should read some static stuff from file
		my $file_model = undef;
		if ($self->void_config->{add_void}) {
			$self->_current_extvoid_mtime((stat($self->void_config->{add_void}->{file}))[9]);
			if ($self->_current_extvoid_mtime != $self->_last_extvoid_mtime) {
				$self->_clear_voidmodel;
				$file_model = RDF::Trine::Model->temporary_model;
				my $parser = RDF::Trine::Parser->new($self->void_config->{add_void}->{syntax});
				$parser->parse_file_into_model($self->base_uri, $self->void_config->{add_void}->{file}, $file_model);
				$self->_last_extvoid_mtime((stat($self->void_config->{add_void}->{file}))[9]);
			}
		}



		# Now really regenerate if there is no model now
	   unless ($self->_has_voidmodel) {

			# Use the methods of the generator to add stuff from config, etc
			if ($self->void_config->{urispace}) {
				$generator->urispace($self->void_config->{urispace});
			} else {
				$generator->urispace($self->base_uri);
			}
			if ($self->namespaces_as_vocabularies) {
			  foreach my $nsuri ($self->list_namespaces) {
				 $generator->add_vocabularies($nsuri->as_string); # TODO: Should be fixed in RDF::Generator::Void, but we fix it here for now
			  }
			}
			if ($self->has_endpoint) {
				$generator->add_endpoints($self->base_uri . $endpoint_path);
			}
			if ($self->void_config->{licenses}) {
				$generator->add_licenses($self->void_config->{licenses});
			}
			foreach my $title (@{$self->void_config->{titles}}) {
				$generator->add_titles(literal(@{$title}));
			}
			if ($self->void_config->{endpoints}) {
				$generator->add_endpoints($self->void_config->{endpoints});
			}
			if ($self->void_config->{vocabularies}) {
				$generator->add_vocabularies($self->void_config->{vocabularies});
			}

			# Do the stats and statements
			$self->_voidmodel($generator->generate($file_model));
			$self->last_etag($self->current_etag);
		}

		# Now start serializing.
		my ($ct, $s) = $self->_negotiate($self->request->headers);
		return $ct if ($ct->isa('Plack::Response')); # A hack to allow for the failed conneg case
		my $body;
		if ($s->isa('RDF::Trine::Serializer')) { # Then we just serialize since we have a serializer.
			$body = $s->serialize_model_to_string($self->_voidmodel);
		} else {
			# For (X)HTML, we need to do extra work
			my $gen = RDF::RDFa::Generator->new( style => 'HTML::Pretty',
															 title => $self->void_config->{pagetitle} || 'VoID Description',
															 base => $self->base_uri,
															 namespaces => $self->_namespace_hashref);
			my $markup = ($ct eq 'application/xhtml+xml') ? 'xhtml' : 'html';
			my $writer = HTML::HTML5::Writer->new( charset => 'ascii', markup => $markup );
			$body = $writer->document($gen->create_document($self->_voidmodel));
		}
		my $response = Plack::Response->new;
		$response->status(200);
		$response->headers->header('Vary' => join(", ", qw(Accept)));
		my $etag;
		$etag = $self->_last_extvoid_mtime if ($self->void_config->{add_void});
		$etag .= $self->last_etag if (defined($self->last_etag));
		if ($etag) {
			$etag =~ m|(^W/)|; # If the ETag is declared as weak, preserve that
			my $weak = defined($1) ? $1 : '';
			$response->headers->header('ETag' => $weak . md5_hex($etag . $ct));
		}
		$response->headers->content_type($ct);
		$response->body(encode_utf8($body));
		return $response;
	} else {
		return;
	}
}

has _voidmodel => (is => 'rw', isa => 'RDF::Trine::Model', predicate => '_has_voidmodel', clearer => '_clear_voidmodel');

has _current_extvoid_mtime => (is => 'rw', isa => 'Int');

has _last_extvoid_mtime => (is => 'rw', isa => 'Int');


=back


=head1 AUTHOR

Kjetil Kjernsmo, C<< <kjetilk@cpan.org> >>

=head1 BUGS

Please report any bugs using L<github|https://github.com/kjetilk/RDF-LinkedData/issues>


=head1 SUPPORT

You can find documentation for this module with the perldoc command.

    perldoc RDF::LinkedData

The perlrdf mailing list is the right place to seek help and discuss this module:

L<http://lists.perlrdf.org/listinfo/dev>

=head1 TODO

=over

=item * Use L<IO::Handle> streams when they become available from the serializers.

=item * Figure out what needs to be done to use this code in other frameworks, such as Magpie.

=item * Make it read-write hypermedia.

=item * Use a environment variable for config on the command line?

=item * Make the result graph configurable.

=back


=head1 ACKNOWLEDGEMENTS

This module was started by Gregory Todd Williams C<<
<gwilliams@cpan.org> >> for L<RDF::LinkedData::Apache>, but has been
almost totally rewritten.

=head1 COPYRIGHT & LICENSE

<<<<<<< HEAD
Copyright 2010 Gregory Todd Williams and ABC Startsiden AS, 2010-2013 Kjetil Kjernsmo
=======
Copyright 2010 Gregory Todd Williams

Copyright 2010 ABC Startsiden AS

Copyright 2010, 2011, 2012, 2013 Kjetil Kjernsmo
>>>>>>> 86337852

This program is free software; you can redistribute it and/or modify it
under the same terms as Perl itself.


=cut

# TODO : immutable doesn't seem to work with UndefTolerant
#__PACKAGE__->meta->make_immutable();

1;<|MERGE_RESOLUTION|>--- conflicted
+++ resolved
@@ -26,11 +26,7 @@
 BEGIN {
 	if ($ENV{TEST_VERBOSE}) {
 		Log::Log4perl->easy_init( { level   => $TRACE,
-<<<<<<< HEAD
-											 category => 'RDF.LinkedData'
-=======
 											 category => 'RDF.LinkedData' 
->>>>>>> 86337852
 										  } );
 	} else {
 		Log::Log4perl->easy_init( { level   => $FATAL,
@@ -48,19 +44,11 @@
 
 =head1 VERSION
 
-<<<<<<< HEAD
-Version 0.57_04
-
-=cut
-
-our $VERSION = '0.57_04';
-=======
 Version 0.64
 
 =cut
 
  our $VERSION = '0.64';
->>>>>>> 86337852
 
 
 =head1 SYNOPSIS
@@ -191,16 +179,7 @@
 	return $self->_load_model($self->store);
 }
 
-<<<<<<< HEAD
-has acl_model => (is => 'ro', isa => 'RDF::Trine::Model', lazy => 1, builder => '_build_acl_model', 
-				  handles => { acl_etag => 'etag' });
-
-sub _build_acl_model {
-	my $self = shift;
 #	warn Dumper($self->acl_config);
-	return $self->_load_model($self->acl_config->{store});
-}
-
 has acl => (is => 'ro', isa => 'RDF::ACL', builder => '_build_acl', lazy => 1,
 				handles => { check_authz => 'check' });
 
@@ -208,9 +187,6 @@
 	my $self = shift;
 	return RDF::ACL->new($self->acl_model);
 }
-
-=======
->>>>>>> 86337852
 sub _load_model {
 	my ($self, $store_config) = @_;
 	# First, set the base if none is configured
@@ -419,11 +395,6 @@
 	return $response;
 }
 
-<<<<<<< HEAD
-sub merge {
-	my $self = shift;
-	my $uri = URI->new(shift);
-	my $response = Plack::Response->new;
 	my $payload = $self->request->content || shift;
 	if ($payload) {
 	  my $headers_in = $self->request->headers;
@@ -448,13 +419,7 @@
 	my $uri = URI->new(shift);
 	my $payload = $self->request->content || shift;
 	my $response = Plack::Response->new;
-	$response->status(204);
-	return $response;
-}
-
-
-=======
->>>>>>> 86337852
+
 
 =item C<< helper_properties (  ) >>
 
@@ -792,15 +757,11 @@
 
 =head1 COPYRIGHT & LICENSE
 
-<<<<<<< HEAD
-Copyright 2010 Gregory Todd Williams and ABC Startsiden AS, 2010-2013 Kjetil Kjernsmo
-=======
 Copyright 2010 Gregory Todd Williams
 
 Copyright 2010 ABC Startsiden AS
 
 Copyright 2010, 2011, 2012, 2013 Kjetil Kjernsmo
->>>>>>> 86337852
 
 This program is free software; you can redistribute it and/or modify it
 under the same terms as Perl itself.
