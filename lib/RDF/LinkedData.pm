--- conflicted
+++ resolved
@@ -34,14 +34,10 @@
 
 Version 0.75_03
 
-<<<<<<< HEAD
-our $VERSION = '0.74';
-=======
 =cut
 
  our $VERSION = '0.75_03';
 
->>>>>>> 0d51c9c6
 
 =head1 SYNOPSIS
 
