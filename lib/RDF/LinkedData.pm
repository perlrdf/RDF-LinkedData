--- conflicted
+++ resolved
@@ -49,19 +49,11 @@
 
 =head1 VERSION
 
-<<<<<<< HEAD
-Version 0.70_01
-
-=cut
-
- our $VERSION = '0.70_01';
-=======
-Version 0.72
-
-=cut
-
- our $VERSION = '0.72';
->>>>>>> 9a9401cd
+Version 0.72_01
+
+=cut
+
+ our $VERSION = '0.72_01';
 
 
 =head1 SYNOPSIS
